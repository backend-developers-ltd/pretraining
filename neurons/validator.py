--- conflicted
+++ resolved
@@ -229,34 +229,6 @@
 
         bt.logging.debug(f"Started a new wandb run: {name}")
 
-<<<<<<< HEAD
-    def maybe_migrate_state_files(self):
-        """Performs a one-time migration of the state files from the old path to the new path."""
-
-        if utils.move_file_if_exists(
-            os.path.join(self.state_path_old(), Validator.UIDS_FILENAME),
-            self.uids_filepath,
-        ):
-            bt.logging.success(
-                f"Moved {Validator.UIDS_FILENAME} from old state path to new state path."
-            )
-        if utils.move_file_if_exists(
-            os.path.join(self.state_path_old(), Validator.TRACKER_FILENAME),
-            self.tracker_filepath,
-        ):
-            bt.logging.success(
-                f"Moved {Validator.TRACKER_FILENAME} from old state path to new state path."
-            )
-        if utils.move_file_if_exists(
-            os.path.join(self.state_path_old(), Validator.VERSION_FILENAME),
-            self.version_filepath,
-        ):
-            bt.logging.success(
-                f"Moved {Validator.VERSION_FILENAME} from old state path to new state path."
-            )
-
-=======
->>>>>>> 8b6aeb89
     def save_state(self):
         """Saves the state of the validator to a file."""
 
