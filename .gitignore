<<<<<<< HEAD
test-models/
=======
# VS Code
.vscode/

local-models/
>>>>>>> 3bb22899
neurons/pretraining_model/
# Byte-compiled / optimized / DLL files
__pycache__/
*.py[cod]
*$py.class

wandb/
neurons/wandb/

# C extensions
*.so
**.ipynb

# Distribution / packaging
.Python
build/
develop-eggs/
dist/
downloads/
eggs/
.eggs/
lib/
lib64/
parts/
sdist/
var/
wheels/
share/python-wheels/
*.egg-info/
.installed.cfg
*.egg
MANIFEST

# PyInstaller
#  Usually these files are written by a python script from a template
#  before PyInstaller builds the exe, so as to inject date/other infos into it.
*.manifest
*.spec

# Installer logs
pip-log.txt
pip-delete-this-directory.txt

# Unit test / coverage reports
htmlcov/
.tox/
.nox/
.coverage
.coverage.*
.cache
nosetests.xml
coverage.xml
*.cover
*.py,cover
.hypothesis/
.pytest_cache/
cover/

# Translations
*.mo
*.pot

# Django stuff:
*.log
local_settings.py
db.sqlite3
db.sqlite3-journal

# Flask stuff:
instance/
.webassets-cache

# Scrapy stuff:
.scrapy

# Sphinx documentation
docs/_build/

# PyBuilder
.pybuilder/
target/

# Jupyter Notebook
.ipynb_checkpoints

# IPython
profile_default/
ipython_config.py

# pyenv
#   For a library or package, you might want to ignore these files since the code is
#   intended to run in multiple environments; otherwise, check them in:
# .python-version

# pipenv
#   According to pypa/pipenv#598, it is recommended to include Pipfile.lock in version control.
#   However, in case of collaboration, if having platform-specific dependencies or dependencies
#   having no cross-platform support, pipenv may install dependencies that don't work, or not
#   install all needed dependencies.
#Pipfile.lock

# poetry
#   Similar to Pipfile.lock, it is generally recommended to include poetry.lock in version control.
#   This is especially recommended for binary packages to ensure reproducibility, and is more
#   commonly ignored for libraries.
#   https://python-poetry.org/docs/basic-usage/#commit-your-poetrylock-file-to-version-control
#poetry.lock

# pdm
#   Similar to Pipfile.lock, it is generally recommended to include pdm.lock in version control.
#pdm.lock
#   pdm stores project-wide configurations in .pdm.toml, but it is recommended to not include it
#   in version control.
#   https://pdm.fming.dev/#use-with-ide
.pdm.toml

# PEP 582; used by e.g. github.com/David-OConnor/pyflow and github.com/pdm-project/pdm
__pypackages__/

# Celery stuff
celerybeat-schedule
celerybeat.pid

# SageMath parsed files
*.sage.py

# Environments
.env
.venv
env/
venv/
ENV/
env.bak/
venv.bak/

# Spyder project settings
.spyderproject
.spyproject

# Rope project settings
.ropeproject

# mkdocs documentation
/site

# mypy
.mypy_cache/
.dmypy.json
dmypy.json

# Pyre type checker
.pyre/

# pytype static type analyzer
.pytype/

# Cython debug symbols
cython_debug/

# PyCharm
#  JetBrains specific template is maintained in a separate JetBrains.gitignore that can
#  be found at https://github.com/github/gitignore/blob/main/Global/JetBrains.gitignore
#  and can be added to the global gitignore or merged into this file.  For a more nuclear
#  option (not recommended) you can uncomment the following to ignore the entire idea folder.
#.idea/<|MERGE_RESOLUTION|>--- conflicted
+++ resolved
@@ -1,11 +1,7 @@
-<<<<<<< HEAD
-test-models/
-=======
 # VS Code
 .vscode/
 
-local-models/
->>>>>>> 3bb22899
+test-models/
 neurons/pretraining_model/
 # Byte-compiled / optimized / DLL files
 __pycache__/
